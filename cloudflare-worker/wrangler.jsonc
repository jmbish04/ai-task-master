--- conflicted
+++ resolved
@@ -1,9 +1,4 @@
-/**
- * For more details on how to configure Wrangler, refer to:
- * https://developers.cloudflare.com/workers/wrangler/configuration/
- */
 {
-<<<<<<< HEAD
   "$schema": "node_modules/wrangler/config-schema.json",
   "name": "cloudflare-worker",
   "main": "src/index.ts",
@@ -12,7 +7,6 @@
     "nodejs_compat"
   ],
   "assets": {
-    // The path to the directory containing the `index.html` file to be served at `/`
     "directory": "./public"
   },
   "observability": {
@@ -22,68 +16,31 @@
     {
       "binding": "DB",
       "database_name": "ai-task-master-db",
-      "database_id": "00000000-0000-0000-0000-000000000000",
-      "preview_database_id": "11111111-1111-1111-1111-111111111111"
+      "database_id": "ce06eb23-74e7-4bae-b3dc-f85c66faea0e",
+      "preview_database_id": "a7208d44-9f2d-4f1c-8a22-32d5f500db23",
+      "migrations_dir": "migrations",
+      "migrations_table": "d1_migrations"
+    }
+  ],
+  "kv_namespaces": [
+    {
+      "binding": "CACHE",
+      "id": "5ed8e99484dd4463a84d5939c989b1cf",
+      "preview_id": "a20b7d1a5fe64dc6890502e0243866cb"
+    }
+  ],
+  "durable_objects": {
+    "bindings": [
+      {
+        "name": "WEBSOCKET_SERVER",
+        "class_name": "WebSocketServer"
+      }
+    ]
+  },
+  "migrations": [
+    {
+      "tag": "v1",
+      "new_sqlite_classes": ["WebSocketServer"]
     }
   ]
-=======
-	"$schema": "node_modules/wrangler/config-schema.json",
-        "name": "cloudflare-worker",
-        "main": "src/index.ts",
-        "compatibility_date": "2025-03-07",
-        "compatibility_flags": [
-                "nodejs_compat"
-        ],
-	"assets": {
-		// The path to the directory containing the `index.html` file to be served at `/`
-		"directory": "./public"
-	},
-        "observability": {
-                "enabled": true
-        },
-        "durable_objects": {
-                "bindings": [
-                        {
-                                "name": "WEBSOCKET_SERVER",
-                                "class_name": "WebSocketServer"
-                        }
-                ]
-        },
-        "migrations": [
-                {
-                        "tag": "v1",
-                        "new_sqlite_classes": ["WebSocketServer"]
-                }
-        ]
-	/**
-	 * Smart Placement
-	 * Docs: https://developers.cloudflare.com/workers/configuration/smart-placement/#smart-placement
-	 */
-	// "placement": { "mode": "smart" }
-	/**
-	 * Bindings
-	 * Bindings allow your Worker to interact with resources on the Cloudflare Developer Platform, including
-	 * databases, object storage, AI inference, real-time communication and more.
-	 * https://developers.cloudflare.com/workers/runtime-apis/bindings/
-	 */
-	/**
-	 * Environment Variables
-	 * https://developers.cloudflare.com/workers/wrangler/configuration/#environment-variables
-	 */
-	// "vars": { "MY_VARIABLE": "production_value" }
-	/**
-	 * Note: Use secrets to store sensitive data.
-	 * https://developers.cloudflare.com/workers/configuration/secrets/
-	 */
-	/**
-	 * Static Assets
-	 * https://developers.cloudflare.com/workers/static-assets/binding/
-	 */
-	// "assets": { "directory": "./public/", "binding": "ASSETS" }
-	/**
-	 * Service Bindings (communicate between multiple Workers)
-	 * https://developers.cloudflare.com/workers/wrangler/configuration/#service-bindings
-	 */
-	// "services": [{ "binding": "MY_SERVICE", "service": "my-service" }]
->>>>>>> 5f7e4749
 }