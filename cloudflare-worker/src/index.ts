--- conflicted
+++ resolved
@@ -1,11 +1,15 @@
-<<<<<<< HEAD
+import { DurableObject } from 'cloudflare:workers';
+import type { DurableObjectState, WebSocket } from 'cloudflare:workers';
 import { Hono } from 'hono';
 import { cors } from 'hono/cors';
 
+// The merged Env interface requires bindings from both branches.
 interface Env {
   DB: D1Database;
+  WEBSOCKET_SERVER: DurableObjectNamespace<WebSocketServer>;
 }
 
+// Types and helpers from codex/complete-epic-0002-and-update-tasks
 type TaskRow = {
   id: number;
   title: string;
@@ -71,30 +75,22 @@
   createdAt: row.created_at,
   updatedAt: row.updated_at,
 });
-=======
-import { DurableObject } from 'cloudflare:workers';
-import type { DurableObjectState, WebSocket } from 'cloudflare:workers';
-import { Hono } from 'hono';
-import { cors } from 'hono/cors';
-
-import { apiRoutes } from './routes/api';
-import type { Env } from './types';
-
+
+// From main branch
 const textDecoder = new TextDecoder();
->>>>>>> 5f7e4749
 
 const app = new Hono<{ Bindings: Env }>();
 
 app.use('/api/*', cors());
 
+// Using the root route from 'main'
 app.get('/', (c) =>
-<<<<<<< HEAD
   c.json({
-    name: 'AI Task Master Worker',
-    message: 'Cloudflare Worker is running',
+    message: 'AI Task Master worker is online.',
   }),
 );
 
+// --- Task API routes from codex/complete-epic-0002-and-update-tasks ---
 app.get('/api/tasks', async (c) => {
   const status = c.req.query('status');
   const priorityParam = c.req.query('priority');
@@ -189,12 +185,10 @@
   const dependencies = JSON.stringify(toStringArray(payload.dependencies));
   const subtasks = JSON.stringify(toStringArray(payload.subtasks));
 
-  const insertStmt = c.env.DB
-    .prepare(
-      `INSERT INTO tasks (title, description, status, priority, dependencies, subtasks)
-       VALUES (?, ?, ?, ?, ?, ?)`,
-    )
-    .bind(title, description, status, priority, dependencies, subtasks);
+  const insertStmt = c.env.DB.prepare(
+    `INSERT INTO tasks (title, description, status, priority, dependencies, subtasks)
+      VALUES (?, ?, ?, ?, ?, ?)`,
+  ).bind(title, description, status, priority, dependencies, subtasks);
 
   const result = await insertStmt.run();
   if (!result.success) {
@@ -311,6 +305,22 @@
   return c.json({ success: true });
 });
 
+// --- WebSocket route from main branch ---
+app.get('/ws/:roomId', async (c) => {
+  const upgradeHeader = c.req.header('Upgrade');
+  if (!upgradeHeader || upgradeHeader.toLowerCase() !== 'websocket') {
+    return c.json({ error: 'Expected WebSocket upgrade request.' }, 426);
+  }
+
+  const roomId = c.req.param('roomId') ?? 'default';
+  const durableId = c.env.WEBSOCKET_SERVER.idFromName(roomId);
+  const stub = c.env.WEBSOCKET_SERVER.get(durableId);
+
+  const forwardRequest = new Request(`https://do.websocket/${roomId}`, c.req.raw);
+  return stub.fetch(forwardRequest);
+});
+
+// General handlers from codex/complete-epic-0002-and-update-tasks
 app.onError((err, c) => {
   console.error('Unhandled error in Worker', err);
   return c.json({ error: 'Internal Server Error' }, 500);
@@ -319,158 +329,135 @@
 app.notFound((c) => c.json({ error: 'Not Found' }, 404));
 
 export default app;
-=======
-        c.json({
-                message: 'AI Task Master worker is online.',
+
+// --- WebSocket Durable Object from main branch ---
+type ConnectionMetadata = {
+  roomId: string;
+  connectionId: string;
+};
+
+export class WebSocketServer extends DurableObject {
+  private readonly connections = new Map<WebSocket, ConnectionMetadata>();
+
+  constructor(state: DurableObjectState, env: Env) {
+    super(state, env);
+  }
+
+  async fetch(request: Request): Promise<Response> {
+    const upgradeHeader = request.headers.get('Upgrade');
+    if (!upgradeHeader || upgradeHeader.toLowerCase() !== 'websocket') {
+      return new Response('Expected WebSocket upgrade request.', { status: 426 });
+    }
+
+    const webSocketPair = new WebSocketPair();
+    const { 0: client, 1: server } = webSocketPair;
+
+    const url = new URL(request.url);
+    const roomId = url.pathname.split('/').filter(Boolean).pop() ?? 'default';
+    const connectionId = crypto.randomUUID();
+
+    this.connections.set(server, { roomId, connectionId });
+    this.ctx.acceptWebSocket(server, [roomId, connectionId]);
+
+    return new Response(null, { status: 101, webSocket: client });
+  }
+
+  async webSocketMessage(ws: WebSocket, message: string | ArrayBuffer): Promise<void> {
+    const metadata = this.getOrRestoreMetadata(ws);
+    if (!metadata) {
+      ws.close(1011, 'Connection metadata unavailable.');
+      return;
+    }
+
+    const body = typeof message === 'string' ? message : textDecoder.decode(message);
+    const peers = this.ctx.getWebSockets(metadata.roomId);
+
+    for (const peer of peers) {
+      if (peer === ws) {
+        continue;
+      }
+
+      try {
+        peer.send(
+          JSON.stringify({
+            type: 'message',
+            connectionId: metadata.connectionId,
+            body,
+          }),
+        );
+      } catch (error) {
+        console.error('Failed to relay WebSocket message', error);
+      }
+    }
+
+    try {
+      ws.send(
+        JSON.stringify({
+          type: 'ack',
+          body,
         }),
-);
-
-app.route('/api', apiRoutes);
-
-app.get('/ws/:roomId', async (c) => {
-        const upgradeHeader = c.req.header('Upgrade');
-        if (!upgradeHeader || upgradeHeader.toLowerCase() !== 'websocket') {
-                return c.json({ error: 'Expected WebSocket upgrade request.' }, 426);
-        }
-
-        const roomId = c.req.param('roomId') ?? 'default';
-        const durableId = c.env.WEBSOCKET_SERVER.idFromName(roomId);
-        const stub = c.env.WEBSOCKET_SERVER.get(durableId);
-
-        const forwardRequest = new Request(`https://do.websocket/${roomId}`, c.req.raw);
-        return stub.fetch(forwardRequest);
-});
-
-export default app;
-
-type ConnectionMetadata = {
-        roomId: string;
-        connectionId: string;
-};
-
-export class WebSocketServer extends DurableObject {
-        private readonly connections = new Map<WebSocket, ConnectionMetadata>();
-
-        constructor(state: DurableObjectState, env: Env) {
-                super(state, env);
-        }
-
-        async fetch(request: Request): Promise<Response> {
-                const upgradeHeader = request.headers.get('Upgrade');
-                if (!upgradeHeader || upgradeHeader.toLowerCase() !== 'websocket') {
-                        return new Response('Expected WebSocket upgrade request.', { status: 426 });
-                }
-
-                const webSocketPair = new WebSocketPair();
-                const { 0: client, 1: server } = webSocketPair;
-
-                const url = new URL(request.url);
-                const roomId = url.pathname.split('/').filter(Boolean).pop() ?? 'default';
-                const connectionId = crypto.randomUUID();
-
-                this.connections.set(server, { roomId, connectionId });
-                this.ctx.acceptWebSocket(server, [roomId, connectionId]);
-
-                return new Response(null, { status: 101, webSocket: client });
-        }
-
-        async webSocketMessage(ws: WebSocket, message: string | ArrayBuffer): Promise<void> {
-                const metadata = this.getOrRestoreMetadata(ws);
-                if (!metadata) {
-                        ws.close(1011, 'Connection metadata unavailable.');
-                        return;
-                }
-
-                const body = typeof message === 'string' ? message : textDecoder.decode(message);
-                const peers = this.ctx.getWebSockets(metadata.roomId);
-
-                for (const peer of peers) {
-                        if (peer === ws) {
-                                continue;
-                        }
-
-                        try {
-                                peer.send(
-                                        JSON.stringify({
-                                                type: 'message',
-                                                connectionId: metadata.connectionId,
-                                                body,
-                                        }),
-                                );
-                        } catch (error) {
-                                console.error('Failed to relay WebSocket message', error);
-                        }
-                }
-
-                try {
-                        ws.send(
-                                JSON.stringify({
-                                        type: 'ack',
-                                        body,
-                                }),
-                        );
-                } catch (error) {
-                        console.error('Failed to acknowledge WebSocket message', error);
-                }
-        }
-
-        async webSocketClose(ws: WebSocket, code: number, reason: string, wasClean: boolean): Promise<void> {
-                const metadata = this.getOrRestoreMetadata(ws);
-                if (!metadata) {
-                        return;
-                }
-
-                this.connections.delete(ws);
-
-                const peers = this.ctx.getWebSockets(metadata.roomId);
-                for (const peer of peers) {
-                        if (peer === ws) {
-                                continue;
-                        }
-
-                        try {
-                                peer.send(
-                                        JSON.stringify({
-                                                type: 'disconnect',
-                                                connectionId: metadata.connectionId,
-                                                code,
-                                                reason,
-                                                clean: wasClean,
-                                        }),
-                                );
-                        } catch (error) {
-                                console.error('Failed to notify peers about disconnect', error);
-                        }
-                }
-        }
-
-        async webSocketError(ws: WebSocket, error: unknown): Promise<void> {
-                console.error('WebSocket error encountered', error);
-                ws.close(1011, 'WebSocket error encountered.');
-                this.connections.delete(ws);
-        }
-
-        private getOrRestoreMetadata(ws: WebSocket): ConnectionMetadata | undefined {
-                const metadata = this.connections.get(ws);
-                if (metadata) {
-                        return metadata;
-                }
-
-                try {
-                        const tags = this.ctx.getTags(ws);
-                        if (tags.length >= 2) {
-                                const restored: ConnectionMetadata = {
-                                        roomId: tags[0],
-                                        connectionId: tags[1],
-                                };
-                                this.connections.set(ws, restored);
-                                return restored;
-                        }
-                } catch (error) {
-                        console.error('Unable to restore WebSocket metadata', error);
-                }
-
-                return undefined;
-        }
-}
->>>>>>> 5f7e4749
+      );
+    } catch (error) {
+      console.error('Failed to acknowledge WebSocket message', error);
+    }
+  }
+
+  async webSocketClose(ws: WebSocket, code: number, reason: string, wasClean: boolean): Promise<void> {
+    const metadata = this.getOrRestoreMetadata(ws);
+    if (!metadata) {
+      return;
+    }
+
+    this.connections.delete(ws);
+
+    const peers = this.ctx.getWebSockets(metadata.roomId);
+    for (const peer of peers) {
+      if (peer === ws) {
+        continue;
+      }
+
+      try {
+        peer.send(
+          JSON.stringify({
+            type: 'disconnect',
+            connectionId: metadata.connectionId,
+            code,
+            reason,
+            clean: wasClean,
+          }),
+        );
+      } catch (error) {
+        console.error('Failed to notify peers about disconnect', error);
+      }
+    }
+  }
+
+  async webSocketError(ws: WebSocket, error: unknown): Promise<void> {
+    console.error('WebSocket error encountered', error);
+    ws.close(1011, 'WebSocket error encountered.');
+    this.connections.delete(ws);
+  }
+
+  private getOrRestoreMetadata(ws: WebSocket): ConnectionMetadata | undefined {
+    const metadata = this.connections.get(ws);
+    if (metadata) {
+      return metadata;
+    }
+
+    try {
+      const tags = this.ctx.getTags(ws);
+      if (tags.length >= 2) {
+        const restored: ConnectionMetadata = {
+          roomId: tags[0],
+          connectionId: tags[1],
+        };
+        this.connections.set(ws, restored);
+        return restored;
+      }
+    } catch (error) {
+      console.error('Unable to restore WebSocket metadata', error);
+    }
+
+    return undefined;
+  }
+}